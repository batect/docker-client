/*
    Copyright 2017-2021 Charles Korn.

    Licensed under the Apache License, Version 2.0 (the "License");
    you may not use this file except in compliance with the License.
    You may obtain a copy of the License at

        http://www.apache.org/licenses/LICENSE-2.0

    Unless required by applicable law or agreed to in writing, software
    distributed under the License is distributed on an "AS IS" BASIS,
    WITHOUT WARRANTIES OR CONDITIONS OF ANY KIND, either express or implied.
    See the License for the specific language governing permissions and
    limitations under the License.
*/

import batect.dockerclient.buildtools.CheckJarContents
import batect.dockerclient.buildtools.GolangBuild
import batect.dockerclient.buildtools.codegen.GenerateGolangTypes
import batect.dockerclient.buildtools.codegen.GenerateKotlinJVMMethods
import batect.dockerclient.buildtools.codegen.GenerateKotlinJVMTypes
import org.gradle.api.tasks.testing.logging.TestExceptionFormat
import org.gradle.api.tasks.testing.logging.TestLogEvent
import org.jetbrains.kotlin.gradle.dsl.ExplicitApiMode
import org.jetbrains.kotlin.gradle.plugin.KotlinPlatformType
import org.jetbrains.kotlin.gradle.plugin.KotlinTarget
import org.jetbrains.kotlin.gradle.plugin.mpp.KotlinNativeCompilation
import org.jetbrains.kotlin.gradle.targets.native.tasks.KotlinNativeHostTest
import org.jetbrains.kotlin.konan.target.Family
import org.jetbrains.kotlin.konan.target.KonanTarget

plugins {
<<<<<<< HEAD
    kotlin("multiplatform") version "1.6.0"
=======
    kotlin("multiplatform") version "1.5.31"
>>>>>>> 85ee71c8
    id("io.kotest.multiplatform") version "5.0.0.6"
    id("com.diffplug.spotless")
    `maven-publish`
    signing
}

repositories {
    mavenCentral()
}

evaluationDependsOn(":golang-wrapper")

val golangWrapperProject = project(":golang-wrapper")
val jvmLibsDir = buildDir.resolve("resources").resolve("jvm")

val buildIsRunningOnLinux = org.gradle.internal.os.OperatingSystem.current().isLinux

kotlin {
    jvm()
    linuxX64()
    macosX64()
    macosArm64()
    mingwX64()

    // This is currently not supported by kotest:
    //  linuxArm64()

    sourceSets {
        val commonMain by getting {
            dependencies {
                implementation("com.squareup.okio:okio:3.0.0")
            }
        }

        val nativeMain by creating {
            dependsOn(commonMain)
        }

        val jvmMain by getting {
            dependencies {
                implementation("com.github.jnr:jnr-ffi:2.2.9")
            }

            resources.srcDir(jvmLibsDir)
        }

        val commonTest by getting {
            dependencies {
                implementation("io.kotest:kotest-assertions-core:5.0.0.RC2")
                implementation("io.kotest:kotest-framework-api:5.0.0.RC2")
                implementation("io.kotest:kotest-framework-engine:5.0.0.RC2")
            }
        }

        val jvmTest by getting {
            dependencies {
                implementation("io.kotest:kotest-runner-junit5:5.0.0.RC2")
            }
        }

        val nativeTest by creating {
            dependsOn(commonTest)
        }

        val linuxTest by creating {
            dependsOn(nativeTest)
        }

        val linuxX64Test by getting {
            dependsOn(linuxTest)
        }

        val mingwTest by creating {
            dependsOn(nativeTest)
        }

        val mingwX64Test by getting {
            dependsOn(mingwTest)
        }

        val macosTest by creating {
            dependsOn(nativeTest)
        }

        val macosX64Test by getting {
            dependsOn(macosTest)
        }

        val macosArm64Test by getting {
            dependsOn(macosTest)
        }

        all {
            val sourceSet = this

            languageSettings {
                progressiveMode = true
                explicitApi = ExplicitApiMode.Strict
            }
        }
    }

    targets.all {
        val target = this

        if (target.platformType == KotlinPlatformType.native) {
            addNativeCommonSourceSetDependencies()

            target.compilations.named<KotlinNativeCompilation>("main") {
                addDockerClientWrapperCinterop()
            }
        }
    }
}

fun KotlinNativeCompilation.addDockerClientWrapperCinterop() {
    val generationTask = golangWrapperProject.tasks.named<GenerateGolangTypes>("generateTypes")
    val sourceTask = golangWrapperProject.tasks.named<GolangBuild>("buildArchiveLib${konanTarget.golangOSName.capitalize()}${konanTarget.architecture.name.toLowerCase().capitalize()}")

    cinterops.register("dockerClientWrapper") {
        extraOpts("-libraryPath", sourceTask.get().outputDirectory.get())

        includeDirs(generationTask.map { it.headerFile.get().asFile.parentFile })

        headers(sourceTask.map { it.outputHeaderFile })
        headers(generationTask.map { it.headerFile })
    }

    tasks.named("cinteropDockerClientWrapper${target.name.capitalize()}") {
        dependsOn(sourceTask)

        inputs.file(sourceTask.map { it.outputLibraryFile })

        if (konanTarget.family == Family.LINUX) {
            onlyIf { buildIsRunningOnLinux }
        }
    }
}

fun KotlinTarget.addNativeCommonSourceSetDependencies() {
    val nativeMain = kotlin.sourceSets.getByName("nativeMain")
    val nativeTest = kotlin.sourceSets.getByName("nativeTest")

    kotlin.sourceSets.getByName("${this.name}Main") {
        dependsOn(nativeMain)
    }

    kotlin.sourceSets.getByName("${this.name}Test") {
        dependsOn(nativeTest)
    }
}

setOf(
    "compileKotlinLinuxX64",
    "compileTestKotlinLinuxX64",
    "linuxX64MainKlibrary",
    "linuxX64TestKlibrary",
    "linkDebugTestLinuxX64",
).forEach { taskName ->
    tasks.named(taskName) {
        onlyIf { buildIsRunningOnLinux }
    }
}

val KonanTarget.golangOSName: String
    get() = when (family) {
        Family.OSX -> "darwin"
        Family.LINUX -> "linux"
        Family.MINGW -> "windows"
        else -> throw UnsupportedOperationException("Unknown target family: $family")
    }

val testEnvironmentVariables = setOf(
    "DISABLE_DOCKER_DAEMON_TESTS",
    "DOCKER_CONTAINER_OPERATING_SYSTEM"
)

tasks.named<Test>("jvmTest") {
    useJUnitPlatform()

    testEnvironmentVariables.forEach { name ->
        val value = System.getenv(name) ?: ""
        inputs.property(name, value)
        environment(name, value)
    }

    environment("GODEBUG", "cgocheck=2")
}

tasks.withType<KotlinNativeHostTest>().configureEach {
    testEnvironmentVariables.forEach { name ->
        val value = System.getenv(name) ?: ""
        inputs.property(name, value)
        environment(name, value)
    }

    environment("GODEBUG", "cgocheck=2")
}

tasks.withType<AbstractTestTask>().configureEach {
    testLogging {
        showExceptions = true
        showStandardStreams = true
        events = setOf(TestLogEvent.FAILED, TestLogEvent.SKIPPED)
        exceptionFormat = TestExceptionFormat.FULL
    }
}

val buildSharedLibTasks = golangWrapperProject.tasks.names.filter { it.startsWith("buildSharedLib") && it != "buildSharedLibs" }

val copyJvmLibs = tasks.register<Copy>("copyJvmLibs") {
    buildSharedLibTasks.forEach { taskName ->
        val task = golangWrapperProject.tasks.getByName<GolangBuild>(taskName)

        from(task.outputLibraryFile) {
            into("batect/dockerclient/libs/${task.targetOperatingSystem.get().name}/${task.targetArchitecture.get().jnrName}".toLowerCase())
        }
    }

    into(jvmLibsDir)

    duplicatesStrategy = DuplicatesStrategy.FAIL
}

tasks.named("jvmProcessResources") {
    dependsOn(copyJvmLibs)
}

tasks.register<CheckJarContents>("checkJarContents") {
    jarFile.set(tasks.getByName<Jar>("jvmJar").archiveFile)
    expectedFiles.add("batect/dockerclient/libs/darwin/aarch64/libdockerclientwrapper.dylib")
    expectedFiles.add("batect/dockerclient/libs/darwin/x86_64/libdockerclientwrapper.dylib")
    expectedFiles.add("batect/dockerclient/libs/linux/aarch64/libdockerclientwrapper.so")
    expectedFiles.add("batect/dockerclient/libs/linux/x86_64/libdockerclientwrapper.so")
    expectedFiles.add("batect/dockerclient/libs/windows/x86_64/dockerclientwrapper.dll")
}

val generateJvmTypes = tasks.register<GenerateKotlinJVMTypes>("generateJvmTypes") {
    kotlinFile.set(kotlin.sourceSets.getByName("jvmMain").kotlin.sourceDirectories.singleFile.resolve("batect/dockerclient/native/Types.kt"))
}

val generateJvmMethods = tasks.register<GenerateKotlinJVMMethods>("generateJvmMethods") {
    buildSharedLibTasks.forEach { taskName ->
        val task = golangWrapperProject.tasks.getByName<GolangBuild>(taskName)

        sourceHeaderFiles.from(task.outputHeaderFile)
    }

    kotlinFile.set(kotlin.sourceSets.getByName("jvmMain").kotlin.sourceDirectories.singleFile.resolve("batect/dockerclient/native/API.kt"))
}

val generateJvm = tasks.register("generateJvm") {
    dependsOn(generateJvmTypes)
    dependsOn(generateJvmMethods)
}

val dependOnGeneratedCode = setOf(
    "compileKotlinJvm",
    "jvmSourcesJar",
    "sourcesJar"
)

dependOnGeneratedCode.forEach { task -> tasks.named(task) { dependsOn(generateJvm) } }

afterEvaluate {
    tasks.named("spotlessKotlin") {
        dependsOn(generateJvm)
    }
}

// Generate dummy Javadoc JAR to make Sonatype happy: see https://github.com/Kotlin/dokka/issues/1753#issuecomment-784173735
val javadocJar by tasks.register<Jar>("javadocJar") {
    archiveClassifier.set("javadoc")
}

publishing {
    publications {
        // This block does two things:
        // - it limits Linux publications to only be published from Linux (Kotlin/Native supports cross-compilation of Linux targets from macOS and Windows)
        // - it ensures that the main multiplatform publication and the JVM publication are only published from Linux on CI
        matching { it.name.startsWith("linux") || it.name == "kotlinMultiplatform" || it.name == "jvm" }.all {
            val publication = this

            tasks.withType<AbstractPublishToMaven>()
                .matching { it.publication == publication }
                .all {
                    val task = this

                    task.onlyIf { buildIsRunningOnLinux }
                }

            tasks.withType<GenerateModuleMetadata>()
                .matching { it.publication.get() == publication }
                .all {
                    val task = this

                    task.onlyIf { buildIsRunningOnLinux }
                }
        }

        named<MavenPublication>("jvm") {
            artifact(javadocJar)
        }

        withType<MavenPublication>().configureEach {
            pom {
                name.set("docker-client")
                description.set("A Docker client for Kotlin/JVM and Kotlin/Native")
                url.set("https://github.com/batect/docker-client")

                licenses {
                    license {
                        name.set("The Apache License, Version 2.0")
                        url.set("http://www.apache.org/licenses/LICENSE-2.0.txt")
                    }
                }

                developers {
                    developer {
                        id.set("charleskorn")
                        name.set("Charles Korn")
                        email.set("me@charleskorn.com")
                    }
                }

                scm {
                    connection.set("scm:git:git://github.com/batect/docker-client.git")
                    developerConnection.set("scm:git:ssh://github.com:batect/docker-client.git")
                    url.set("https://github.com/batect/docker-client")
                }
            }
        }
    }
}

tasks.named("allMetadataJar") {
    onlyIf { buildIsRunningOnLinux }
}

afterEvaluate {
    tasks.named("compileNativeMainKotlinMetadata") {
        onlyIf { buildIsRunningOnLinux }
    }
}

signing {
    val signingKey: String? by project
    val signingPassword: String? by project

    useInMemoryPgpKeys(signingKey, signingPassword)

    sign(publishing.publications)
}<|MERGE_RESOLUTION|>--- conflicted
+++ resolved
@@ -30,11 +30,7 @@
 import org.jetbrains.kotlin.konan.target.KonanTarget
 
 plugins {
-<<<<<<< HEAD
     kotlin("multiplatform") version "1.6.0"
-=======
-    kotlin("multiplatform") version "1.5.31"
->>>>>>> 85ee71c8
     id("io.kotest.multiplatform") version "5.0.0.6"
     id("com.diffplug.spotless")
     `maven-publish`
