/*
    Copyright 2017-2021 Charles Korn.

    Licensed under the Apache License, Version 2.0 (the "License");
    you may not use this file except in compliance with the License.
    You may obtain a copy of the License at

        http://www.apache.org/licenses/LICENSE-2.0

    Unless required by applicable law or agreed to in writing, software
    distributed under the License is distributed on an "AS IS" BASIS,
    WITHOUT WARRANTIES OR CONDITIONS OF ANY KIND, either express or implied.
    See the License for the specific language governing permissions and
    limitations under the License.
*/

import batect.dockerclient.buildtools.CheckJarContents
import batect.dockerclient.buildtools.GolangBuild
import batect.dockerclient.buildtools.codegen.GenerateGolangTypes
import batect.dockerclient.buildtools.codegen.GenerateKotlinJVMMethods
import batect.dockerclient.buildtools.codegen.GenerateKotlinJVMTypes
import org.gradle.api.tasks.testing.logging.TestExceptionFormat
import org.gradle.api.tasks.testing.logging.TestLogEvent
import org.jetbrains.kotlin.gradle.dsl.ExplicitApiMode
import org.jetbrains.kotlin.gradle.plugin.KotlinPlatformType
import org.jetbrains.kotlin.gradle.plugin.KotlinTarget
import org.jetbrains.kotlin.gradle.plugin.mpp.KotlinNativeCompilation
import org.jetbrains.kotlin.gradle.targets.native.tasks.KotlinNativeHostTest
import org.jetbrains.kotlin.konan.target.Family
import org.jetbrains.kotlin.konan.target.KonanTarget

plugins {
    kotlin("multiplatform") version "1.6.0"
    id("io.kotest.multiplatform") version "5.0.0.6"
    id("com.diffplug.spotless")
    `maven-publish`
    signing
}

repositories {
    mavenCentral()
}

evaluationDependsOn(":golang-wrapper")

val golangWrapperProject = project(":golang-wrapper")
val jvmLibsDir = buildDir.resolve("resources").resolve("jvm")

val buildIsRunningOnLinux = org.gradle.internal.os.OperatingSystem.current().isLinux

kotlin {
    jvm()
    linuxX64()
    macosX64()
    macosArm64()
    mingwX64()

    // This is currently not supported by kotest:
    //  linuxArm64()

    sourceSets {
        val commonMain by getting {
            dependencies {
                implementation("com.squareup.okio:okio:3.0.0")
            }
        }

        val nativeMain by creating {
            dependsOn(commonMain)
        }

        val jvmMain by getting {
            dependencies {
                implementation("com.github.jnr:jnr-ffi:2.2.9")
            }

            resources.srcDir(jvmLibsDir)
        }

        val commonTest by getting {
            dependencies {
<<<<<<< HEAD
                implementation("io.kotest:kotest-assertions-core:5.0.0.RC2")
                implementation("io.kotest:kotest-framework-api:5.0.0.RC2")
                implementation("io.kotest:kotest-framework-engine:5.0.0.RC2")
=======
                implementation("io.kotest:kotest-assertions-core:5.0.0")
                implementation("io.kotest:kotest-framework-api:5.0.0")
                implementation("io.kotest:kotest-framework-engine:5.0.0")
>>>>>>> b4efbac5
            }
        }

        val jvmTest by getting {
            dependencies {
<<<<<<< HEAD
                implementation("io.kotest:kotest-runner-junit5:5.0.0.RC2")
=======
                implementation("io.kotest:kotest-runner-junit5:5.0.0")
>>>>>>> b4efbac5
            }
        }

        val nativeTest by creating {
            dependsOn(commonTest)
        }

        val linuxTest by creating {
            dependsOn(nativeTest)
        }

        val linuxX64Test by getting {
            dependsOn(linuxTest)
        }

        val mingwTest by creating {
            dependsOn(nativeTest)
        }

        val mingwX64Test by getting {
            dependsOn(mingwTest)
        }

        val macosTest by creating {
            dependsOn(nativeTest)
        }

        val macosX64Test by getting {
            dependsOn(macosTest)
        }

        val macosArm64Test by getting {
            dependsOn(macosTest)
        }

        all {
            val sourceSet = this

            languageSettings {
                progressiveMode = true
                explicitApi = ExplicitApiMode.Strict
            }
        }
    }

    targets.all {
        val target = this

        if (target.platformType == KotlinPlatformType.native) {
            addNativeCommonSourceSetDependencies()

            target.compilations.named<KotlinNativeCompilation>("main") {
                addDockerClientWrapperCinterop()
            }
        }
    }
}

fun KotlinNativeCompilation.addDockerClientWrapperCinterop() {
    val generationTask = golangWrapperProject.tasks.named<GenerateGolangTypes>("generateTypes")
    val sourceTask = golangWrapperProject.tasks.named<GolangBuild>("buildArchiveLib${konanTarget.golangOSName.capitalize()}${konanTarget.architecture.name.toLowerCase().capitalize()}")

    cinterops.register("dockerClientWrapper") {
        extraOpts("-libraryPath", sourceTask.get().outputDirectory.get())

        includeDirs(generationTask.map { it.headerFile.get().asFile.parentFile })

        headers(sourceTask.map { it.outputHeaderFile })
        headers(generationTask.map { it.headerFile })
    }

    tasks.named("cinteropDockerClientWrapper${target.name.capitalize()}") {
        dependsOn(sourceTask)

        inputs.file(sourceTask.map { it.outputLibraryFile })

        if (konanTarget.family == Family.LINUX) {
            onlyIf { buildIsRunningOnLinux }
        }
    }
}

fun KotlinTarget.addNativeCommonSourceSetDependencies() {
    val nativeMain = kotlin.sourceSets.getByName("nativeMain")
    val nativeTest = kotlin.sourceSets.getByName("nativeTest")

    kotlin.sourceSets.getByName("${this.name}Main") {
        dependsOn(nativeMain)
    }

    kotlin.sourceSets.getByName("${this.name}Test") {
        dependsOn(nativeTest)
    }
}

setOf(
    "compileKotlinLinuxX64",
    "compileTestKotlinLinuxX64",
    "linuxX64MainKlibrary",
    "linuxX64TestKlibrary",
    "linkDebugTestLinuxX64",
).forEach { taskName ->
    tasks.named(taskName) {
        onlyIf { buildIsRunningOnLinux }
    }
}

val KonanTarget.golangOSName: String
    get() = when (family) {
        Family.OSX -> "darwin"
        Family.LINUX -> "linux"
        Family.MINGW -> "windows"
        else -> throw UnsupportedOperationException("Unknown target family: $family")
    }

val testEnvironmentVariables = setOf(
    "DISABLE_DOCKER_DAEMON_TESTS",
    "DOCKER_CONTAINER_OPERATING_SYSTEM"
)

tasks.named<Test>("jvmTest") {
    useJUnitPlatform()

    testEnvironmentVariables.forEach { name ->
        val value = System.getenv(name) ?: ""
        inputs.property(name, value)
        environment(name, value)
    }

    environment("GODEBUG", "cgocheck=2")
}

tasks.withType<KotlinNativeHostTest>().configureEach {
    testEnvironmentVariables.forEach { name ->
        val value = System.getenv(name) ?: ""
        inputs.property(name, value)
        environment(name, value)
    }

    environment("GODEBUG", "cgocheck=2")
}

tasks.withType<AbstractTestTask>().configureEach {
    testLogging {
        showExceptions = true
        showStandardStreams = true
        events = setOf(TestLogEvent.FAILED, TestLogEvent.SKIPPED)
        exceptionFormat = TestExceptionFormat.FULL
    }
}

val buildSharedLibTasks = golangWrapperProject.tasks.names.filter { it.startsWith("buildSharedLib") && it != "buildSharedLibs" }

val copyJvmLibs = tasks.register<Copy>("copyJvmLibs") {
    buildSharedLibTasks.forEach { taskName ->
        val task = golangWrapperProject.tasks.getByName<GolangBuild>(taskName)

        from(task.outputLibraryFile) {
            into("batect/dockerclient/libs/${task.targetOperatingSystem.get().name}/${task.targetArchitecture.get().jnrName}".toLowerCase())
        }
    }

    into(jvmLibsDir)

    duplicatesStrategy = DuplicatesStrategy.FAIL
}

tasks.named("jvmProcessResources") {
    dependsOn(copyJvmLibs)
}

tasks.register<CheckJarContents>("checkJarContents") {
    jarFile.set(tasks.getByName<Jar>("jvmJar").archiveFile)
    expectedFiles.add("batect/dockerclient/libs/darwin/aarch64/libdockerclientwrapper.dylib")
    expectedFiles.add("batect/dockerclient/libs/darwin/x86_64/libdockerclientwrapper.dylib")
    expectedFiles.add("batect/dockerclient/libs/linux/aarch64/libdockerclientwrapper.so")
    expectedFiles.add("batect/dockerclient/libs/linux/x86_64/libdockerclientwrapper.so")
    expectedFiles.add("batect/dockerclient/libs/windows/x86_64/dockerclientwrapper.dll")
}

val generateJvmTypes = tasks.register<GenerateKotlinJVMTypes>("generateJvmTypes") {
    kotlinFile.set(kotlin.sourceSets.getByName("jvmMain").kotlin.sourceDirectories.singleFile.resolve("batect/dockerclient/native/Types.kt"))
}

val generateJvmMethods = tasks.register<GenerateKotlinJVMMethods>("generateJvmMethods") {
    buildSharedLibTasks.forEach { taskName ->
        val task = golangWrapperProject.tasks.getByName<GolangBuild>(taskName)

        sourceHeaderFiles.from(task.outputHeaderFile)
    }

    kotlinFile.set(kotlin.sourceSets.getByName("jvmMain").kotlin.sourceDirectories.singleFile.resolve("batect/dockerclient/native/API.kt"))
}

val generateJvm = tasks.register("generateJvm") {
    dependsOn(generateJvmTypes)
    dependsOn(generateJvmMethods)
}

val dependOnGeneratedCode = setOf(
    "compileKotlinJvm",
    "jvmSourcesJar",
    "sourcesJar"
)

dependOnGeneratedCode.forEach { task -> tasks.named(task) { dependsOn(generateJvm) } }

afterEvaluate {
    tasks.named("spotlessKotlin") {
        dependsOn(generateJvm)
    }
}

// Generate dummy Javadoc JAR to make Sonatype happy: see https://github.com/Kotlin/dokka/issues/1753#issuecomment-784173735
val javadocJar by tasks.register<Jar>("javadocJar") {
    archiveClassifier.set("javadoc")
}

publishing {
    publications {
        // This block does two things:
        // - it limits Linux publications to only be published from Linux (Kotlin/Native supports cross-compilation of Linux targets from macOS and Windows)
        // - it ensures that the main multiplatform publication and the JVM publication are only published from Linux on CI
        matching { it.name.startsWith("linux") || it.name == "kotlinMultiplatform" || it.name == "jvm" }.all {
            val publication = this

            tasks.withType<AbstractPublishToMaven>()
                .matching { it.publication == publication }
                .all {
                    val task = this

                    task.onlyIf { buildIsRunningOnLinux }
                }

            tasks.withType<GenerateModuleMetadata>()
                .matching { it.publication.get() == publication }
                .all {
                    val task = this

                    task.onlyIf { buildIsRunningOnLinux }
                }
        }

        named<MavenPublication>("jvm") {
            artifact(javadocJar)
        }

        withType<MavenPublication>().configureEach {
            pom {
                name.set("docker-client")
                description.set("A Docker client for Kotlin/JVM and Kotlin/Native")
                url.set("https://github.com/batect/docker-client")

                licenses {
                    license {
                        name.set("The Apache License, Version 2.0")
                        url.set("http://www.apache.org/licenses/LICENSE-2.0.txt")
                    }
                }

                developers {
                    developer {
                        id.set("charleskorn")
                        name.set("Charles Korn")
                        email.set("me@charleskorn.com")
                    }
                }

                scm {
                    connection.set("scm:git:git://github.com/batect/docker-client.git")
                    developerConnection.set("scm:git:ssh://github.com:batect/docker-client.git")
                    url.set("https://github.com/batect/docker-client")
                }
            }
        }
    }
}

tasks.named("allMetadataJar") {
    onlyIf { buildIsRunningOnLinux }
}

afterEvaluate {
    tasks.named("compileNativeMainKotlinMetadata") {
        onlyIf { buildIsRunningOnLinux }
    }
}

signing {
    val signingKey: String? by project
    val signingPassword: String? by project

    useInMemoryPgpKeys(signingKey, signingPassword)

    sign(publishing.publications)
}<|MERGE_RESOLUTION|>--- conflicted
+++ resolved
@@ -79,25 +79,15 @@
 
         val commonTest by getting {
             dependencies {
-<<<<<<< HEAD
-                implementation("io.kotest:kotest-assertions-core:5.0.0.RC2")
-                implementation("io.kotest:kotest-framework-api:5.0.0.RC2")
-                implementation("io.kotest:kotest-framework-engine:5.0.0.RC2")
-=======
                 implementation("io.kotest:kotest-assertions-core:5.0.0")
                 implementation("io.kotest:kotest-framework-api:5.0.0")
                 implementation("io.kotest:kotest-framework-engine:5.0.0")
->>>>>>> b4efbac5
             }
         }
 
         val jvmTest by getting {
             dependencies {
-<<<<<<< HEAD
-                implementation("io.kotest:kotest-runner-junit5:5.0.0.RC2")
-=======
                 implementation("io.kotest:kotest-runner-junit5:5.0.0")
->>>>>>> b4efbac5
             }
         }
 
