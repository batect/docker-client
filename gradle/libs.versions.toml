--- conflicted
+++ resolved
@@ -1,19 +1,11 @@
 [versions]
 dokka = "1.9.0"
 kotest = "5.6.2"
-<<<<<<< HEAD
 kotlin = "1.9.0"
-kotlinx-serialization = "1.5.1"
-ktlint = "0.48.2"
-ktor = "2.3.2"
-spotless = "6.19.0"
-=======
-kotlin = "1.8.22"
 kotlinx-serialization = "1.6.0"
 ktlint = "0.50.0"
 ktor = "2.3.4"
 spotless = "6.21.0"
->>>>>>> f265f4be
 
 [libraries]
 commons-compress = { group = "org.apache.commons", name = "commons-compress", version = "1.23.0" }
